# Loguru Tkinter Widget

A thread-safe, customizable Tkinter widget for displaying Loguru logs in real-time.

<<<<<<< HEAD
![Loguru Tkinter Widget Demo](https://github.com/Aareon/TkLoguru/blob/main/image.png?raw=true)
=======
![Loguru Tkinter Widget Demo](./image.png)
>>>>>>> 025d31d9

## Features

- Real-time log display in a Tkinter application
- Thread-safe implementation using a queue
- Customizable color modes for log levels
- Adjustable maximum number of displayed log lines
- Optional scrollbar
- Easy integration with existing Loguru logger

## Installation

1. Ensure you have Python 3.6+ installed on your system.
2. Install the required dependencies:

```bash
pip install tkloguru
```

3. Copy the `LoguruWidget` class and related functions into your project.

## Usage

Here's a basic example of how to use the Loguru Tkinter Widget:

```python
import tkinter as tk
from loguru import logger
from loguru_widget import LoguruWidget, setup_logger

root = tk.Tk()
root.title("Loguru Tkinter Widget Demo")
root.geometry("600x400")

log_widget = LoguruWidget(root, show_scrollbar=True, color_mode='level', max_lines=1000)
log_widget.pack(expand=True, fill=tk.BOTH, padx=10, pady=10)

setup_logger(log_widget)

# Example log messages
logger.debug("This is a debug message")
logger.info("This is an info message")
logger.success("This is a success message")
logger.warning("This is a warning message")
logger.error("This is an error message")
logger.critical("This is a critical message")

root.mainloop()
```

## Customization

The `LoguruWidget` class accepts several parameters for customization:

- `master`: The parent Tkinter widget (required)
- `show_scrollbar`: Boolean to show/hide the scrollbar (default: True)
- `color_mode`: String to set the coloring mode ('level', 'message', or 'full') (default: 'level')
- `max_lines`: Integer to set the maximum number of displayed log lines (default: 1000)

## Contributing

Contributions are welcome! Please feel free to submit a Pull Request.

## License

This project is licensed under the MIT License - see the [LICENSE](LICENSE) file for details.

## Acknowledgments

- [Loguru](https://github.com/Delgan/loguru) for the excellent logging library
- [Tkinter](https://docs.python.org/3/library/tkinter.html) for the GUI framework<|MERGE_RESOLUTION|>--- conflicted
+++ resolved
@@ -2,11 +2,7 @@
 
 A thread-safe, customizable Tkinter widget for displaying Loguru logs in real-time.
 
-<<<<<<< HEAD
 ![Loguru Tkinter Widget Demo](https://github.com/Aareon/TkLoguru/blob/main/image.png?raw=true)
-=======
-![Loguru Tkinter Widget Demo](./image.png)
->>>>>>> 025d31d9
 
 ## Features
 
